--- conflicted
+++ resolved
@@ -2,7 +2,7 @@
 
 import numpy as np
 from tqdm import auto as tqdm_lib
-from . common import HFTask, simple_accuracy_metric, yesno, trueneitherfalse, truefalse
+from . common import HFTask, simple_accuracy_metric, yesno
 from lm_eval.base import rf, mean, f1_score, acc_all
 
 class BoolQ(HFTask):
@@ -55,7 +55,6 @@
             "acc": mean
         }
 
-
 class CommitmentBank(HFTask):
     DATASET_PATH = "super_glue"
     DATASET_NAME = "cb"
@@ -69,25 +68,9 @@
     def has_test_docs(self):
         return True
 
-<<<<<<< HEAD
     def fewshot_description(self):
         return "Given a premise and a hypothesis, classify whether the author of the premise is committed to the truth of the hypothesis. The three possible labels are true, false or neither."
 
-    def doc_to_text(self, doc, include_target=True):
-        text = "{}\nquestion:\t{}\ttrue, false or neither?\nanswer:".format(
-            doc["premise"],
-            doc["hypothesis"],
-        )
-        if include_target:
-            # True = entailment
-            # False = contradiction
-            # Neither = neutral
-            text += " {}".format({0: "true", 1: "neither", 2: "false"}[doc["label"]])
-        return text
-    
-    def doc_to_target(self, doc):
-        return trueneitherfalse(doc['label']) 
-=======
     def doc_to_text(self, doc):
         return "{}\nquestion:\t{}\ttrue, false or neither?\nanswer:".format(
             doc["premise"],
@@ -99,7 +82,6 @@
         # False = contradiction
         # Neither = neutral
         return " {}".format({0: "true", 1: "neither", 2: "false"}[doc["label"]])
->>>>>>> 0e4139b8
 
     def construct_requests(self, doc, ctx):
         ll_true, _ = rf.loglikelihood(ctx, ' true')
@@ -142,14 +124,10 @@
     def has_test_docs(self):
         return True
 
-<<<<<<< HEAD
     def fewshot_description(self):
         return "Given a premise and one alternative with a causal relation to the premise and another without, choose the more plausible alternative"
 
-    def doc_to_text(self, doc, include_target=True):
-=======
-    def doc_to_text(self, doc):
->>>>>>> 0e4139b8
+    def doc_to_text(self, doc):
         # Drop the period
         connector = {
             "cause": "because",
@@ -162,9 +140,6 @@
         # Connect the sentences
         return self.convert_choice(correct_choice)
 
-    def doc_to_target(self, doc):
-        return truefalse(doc['label']) 
-
     def construct_requests(self, doc, ctx):
         choice1 = " " + self.convert_choice(doc["choice1"])
         choice2 = " " + self.convert_choice(doc["choice2"])
@@ -224,9 +199,6 @@
     def format_answer(answer, label):
         label_str = "True" if label else "False"
         return f"[{label_str}] {answer}"
-    
-    def doc_to_target(self, doc):
-        return truefalse(doc['label']) 
 
     def construct_requests(self, doc, ctx):
         true_choice = self.format_answer(answer=doc["answer"], label=True)
